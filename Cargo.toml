--- conflicted
+++ resolved
@@ -2,7 +2,7 @@
 [package]
 
 name = "differential-dataflow"
-version = "0.0.2"
+version = "0.0.3"
 authors = ["Frank McSherry <fmcsherry@me.com>"]
 
 description = "An incremental data-parallel dataflow platform"
@@ -27,14 +27,9 @@
 timely_sort="^0.1.1"
 timely_communication="^0.1.3"
 itertools="0.4"
-<<<<<<< HEAD
-time = "*"
-fnv="*"
-rc="*"
-=======
 time = "0.1.34"
 fnv="1.0.2"
->>>>>>> 9995c6e7
+rc="0.1.1"
 
 [features]
 default = []
